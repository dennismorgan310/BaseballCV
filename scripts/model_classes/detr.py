--- conflicted
+++ resolved
@@ -8,16 +8,9 @@
 from PIL import Image
 from datetime import datetime
 from typing import Dict, List, Tuple
-<<<<<<< HEAD
 from torch.utils.tensorboard import SummaryWriter
-from torch.utils.data import Dataset, DataLoader
 import multiprocessing as mp
-import tqdm
-from utils import ModelLogger, ModelFunctionUtils, CocoDetectionDataset
-=======
-import multiprocessing as mp
-from .utils import ModelLogger, ModelFunctionUtils, CocoDetectionDataset, ModelVisualizationTools
->>>>>>> 4c574223
+from .utils import ModelLogger, ModelFunctionUtils, CocoDetectionDataset
 
 class DETR:
     def __init__(self, 
